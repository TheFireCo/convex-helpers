--- conflicted
+++ resolved
@@ -7,23 +7,14 @@
  * @returns
  */
 export async function asyncMap<FromType, ToType>(
-<<<<<<< HEAD
-  list: Iterable<FromType>,
+  list: Iterable<FromType> | Promise<Iterable<FromType>>,
   asyncTransform: (item: FromType, index: number) => Promise<ToType>
 ): Promise<ToType[]> {
   const promises: Promise<ToType>[] = [];
   let index = 0;
-  for (const item of list) {
+  for (const item of await list) {
     promises.push(asyncTransform(item, index));
     index += 1;
-=======
-  list: Iterable<FromType> | Promise<Iterable<FromType>>,
-  asyncTransform: (item: FromType) => Promise<ToType>
-): Promise<ToType[]> {
-  const promises: Promise<ToType>[] = [];
-  for (const item of await list) {
-    promises.push(asyncTransform(item));
->>>>>>> 74746169
   }
   return Promise.all(promises);
 }
