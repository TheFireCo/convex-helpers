--- conflicted
+++ resolved
@@ -24,11 +24,7 @@
 import type * as lib_withUser from "../lib/withUser.js";
 import type * as lib_withZod from "../lib/withZod.js";
 import type * as presence from "../presence.js";
-<<<<<<< HEAD
-=======
 import type * as relationshipsExample from "../relationshipsExample.js";
-import type * as sessions from "../sessions.js";
->>>>>>> 9641f0f9
 import type * as zodExample from "../zodExample.js";
 
 /**
@@ -50,11 +46,7 @@
   "lib/withUser": typeof lib_withUser;
   "lib/withZod": typeof lib_withZod;
   presence: typeof presence;
-<<<<<<< HEAD
-=======
   relationshipsExample: typeof relationshipsExample;
-  sessions: typeof sessions;
->>>>>>> 9641f0f9
   zodExample: typeof zodExample;
 }>;
 export declare const api: FilterApi<
